--- conflicted
+++ resolved
@@ -265,13 +265,7 @@
    * pair (k, (v, None)) if no elements in `other` have key k. Uses the given Partitioner to
    * partition the output RDD.
    */
-<<<<<<< HEAD
-
-  def leftOuterJoin[W: ClassManifest](other: RDD[(K, W)], partitioner: Partitioner): 
-  RDD[(K, (V, Option[W]))] = {
-=======
   def leftOuterJoin[W: ClassManifest](other: RDD[(K, W)], partitioner: Partitioner): RDD[(K, (V, Option[W]))] = {
->>>>>>> 36a902e5
     this.cogroup(other, partitioner).flatMapValues { case (vs, ws) =>
       if (ws.isEmpty) {
         vs.iterator.map(v => (v, None))
@@ -714,29 +708,19 @@
   def values: RDD[V] = self.map(_._2)
 
 
-<<<<<<< HEAD
-=======
 
   def indexed(): IndexedRDD[K,V] = IndexedRDD(self)
 
->>>>>>> 36a902e5
   def indexed(numPartitions: Int): IndexedRDD[K,V] = 
     IndexedRDD(self.partitionBy(new HashPartitioner(numPartitions)))
 
   def indexed(partitioner: Partitioner): IndexedRDD[K,V] = 
     IndexedRDD(self.partitionBy(partitioner))
 
-<<<<<<< HEAD
-
-  def indexed(existingIndex: RDDIndex[K] = null): IndexedRDD[K,V] = 
-    IndexedRDD(self, existingIndex)
-
-=======
   def indexed(existingIndex: RDDIndex[K]): IndexedRDD[K,V] = 
     IndexedRDD(self, existingIndex)
 
 
->>>>>>> 36a902e5
   private[spark] def getKeyClass() = implicitly[ClassManifest[K]].erasure
 
   private[spark] def getValueClass() = implicitly[ClassManifest[V]].erasure
