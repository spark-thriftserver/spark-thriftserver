/**
 * Licensed to the Apache Software Foundation (ASF) under one
 * or more contributor license agreements.  See the NOTICE file
 * distributed with this work for additional information
 * regarding copyright ownership.  The ASF licenses this file
 * to you under the Apache License, Version 2.0 (the
 * "License"); you may not use this file except in compliance
 * with the License.  You may obtain a copy of the License at
 *
 *     http://www.apache.org/licenses/LICENSE-2.0
 *
 * Unless required by applicable law or agreed to in writing, software
 * distributed under the License is distributed on an "AS IS" BASIS,
 * WITHOUT WARRANTIES OR CONDITIONS OF ANY KIND, either express or implied.
 * See the License for the specific language governing permissions and
 * limitations under the License.
 */

package org.apache.spark.sql.jdbc;

import java.net.URI;
import java.sql.SQLException;
import java.util.ArrayList;
import java.util.Arrays;
import java.util.LinkedHashMap;
import java.util.List;
import java.util.Map;
import java.util.Properties;
import java.util.regex.Matcher;
import java.util.regex.Pattern;

import org.apache.spark.sql.service.cli.ServiceSQLException;
import org.apache.spark.sql.service.rpc.thrift.TStatus;
import org.apache.spark.sql.service.rpc.thrift.TStatusCode;
import org.apache.http.client.CookieStore;
import org.apache.http.cookie.Cookie;
import org.slf4j.Logger;
import org.slf4j.LoggerFactory;

public class Utils {
  static final Logger LOG = LoggerFactory.getLogger(Utils.class.getName());
  /**
    * The required prefix for the connection URL.
    */
  public static final String URL_PREFIX = "jdbc:spark://";

  /**
    * If host is provided, without a port.
    */
  static final String DEFAULT_PORT = "10000";

  /**
   * Spark's default database name
   */
  static final String DEFAULT_DATABASE = "default";

  private static final String URI_JDBC_PREFIX = "jdbc:";

  private static final String URI_SPARK_PREFIX = "spark:";

  // This value is set to true by the setServiceUnavailableRetryStrategy()
  // when the server returns 401
  static final String SPARK_SERVER2_RETRY_KEY = "spark.sql.thriftserver.retryserver";
  static final String SPARK_SERVER2_RETRY_TRUE = "true";
  static final String SPARK_SERVER2_RETRY_FALSE = "false";

  public static class JdbcConnectionParams {
    // Note on client side parameter naming convention:
    // Prefer using a shorter camelCase param name instead of using the same name as the
    // corresponding
<<<<<<< HEAD
    // SparkServer2 config.
    // For url: jdbc:spark://<host>:<port>/dbName;sess_var_list?spark_conf_list#spark_var_list,
=======
    // SparkThriftServer config.
    // For a jdbc url: jdbc:spark://<host>:<port>/dbName;sess_var_list?hive_conf_list#hive_var_list,
>>>>>>> bb18d60a
    // client side params are specified in sess_var_list

    // Client param names:

    // Retry setting
    static final String RETRIES = "retries";

    public static final String AUTH_TYPE = "auth";
    // We're deprecating this variable's name.
    public static final String AUTH_QOP_DEPRECATED = "sasl.qop";
    public static final String AUTH_QOP = "saslQop";
    public static final String AUTH_SIMPLE = "noSasl";
    public static final String AUTH_TOKEN = "delegationToken";
    public static final String AUTH_USER = "user";
    public static final String AUTH_PRINCIPAL = "principal";
    public static final String AUTH_PASSWD = "password";
    public static final String AUTH_KERBEROS_AUTH_TYPE = "kerberosAuthType";
    public static final String AUTH_KERBEROS_AUTH_TYPE_FROM_SUBJECT = "fromSubject";
    public static final String ANONYMOUS_USER = "anonymous";
    public static final String ANONYMOUS_PASSWD = "anonymous";
    public static final String USE_SSL = "ssl";
    public static final String SSL_TRUST_STORE = "sslTrustStore";
    public static final String SSL_TRUST_STORE_PASSWORD = "trustStorePassword";
    // We're deprecating the name and placement of this in the parsed map (from spark conf vars to
    // spark session vars).
    static final String TRANSPORT_MODE_DEPRECATED = "spark.sql.thriftserver.transport.mode";
    public static final String TRANSPORT_MODE = "transportMode";
    // We're deprecating the name and placement of this in the parsed map (from spark conf vars to
    // spark session vars).
    static final String HTTP_PATH_DEPRECATED = "spark.sql.thriftserver.thrift.http.path";
    public static final String HTTP_PATH = "httpPath";
    public static final String SERVICE_DISCOVERY_MODE = "serviceDiscoveryMode";
    public static final String PROPERTY_DRIVER        = "driver";
    public static final String PROPERTY_URL           = "url";
    // Don't use dynamic service discovery
    static final String SERVICE_DISCOVERY_MODE_NONE = "none";
    // Use ZooKeeper for indirection while using dynamic service discovery
    static final String SERVICE_DISCOVERY_MODE_ZOOKEEPER = "zooKeeper";
    static final String ZOOKEEPER_NAMESPACE = "zooKeeperNamespace";
    // Default namespace value on ZooKeeper.
    // This value is used if the param "zooKeeperNamespace" is not specified in the JDBC Uri.
    static final String ZOOKEEPER_DEFAULT_NAMESPACE = "sparkserver2";
    static final String COOKIE_AUTH = "cookieAuth";
    static final String COOKIE_AUTH_FALSE = "false";
    static final String COOKIE_NAME = "cookieName";
    // The default value of the cookie name when CookieAuth=true
    static final String DEFAULT_COOKIE_NAMES_HS2 = "spark.sql.thriftserver.auth";
    // The http header prefix for additional headers which have to be appended to the request
    static final String HTTP_HEADER_PREFIX = "http.header.";
    // Set the fetchSize
    static final String FETCH_SIZE = "fetchSize";
    static final String INIT_FILE = "initFile";

    // --------------- Begin 2 way ssl options -------------------------
    // Use two way ssl. This param will take effect only when ssl=true
    static final String USE_TWO_WAY_SSL = "twoWay";
    static final String TRUE = "true";
    static final String SSL_KEY_STORE = "sslKeyStore";
    static final String SSL_KEY_STORE_PASSWORD = "keyStorePassword";
    static final String SSL_KEY_STORE_TYPE = "JKS";
    static final String SUNX509_ALGORITHM_STRING = "SunX509";
    static final String SUNJSSE_ALGORITHM_STRING = "SunJSSE";
    // --------------- End 2 way ssl options ----------------------------

    // Non-configurable params:
    // Currently supports JKS keystore format
    static final String SSL_TRUST_STORE_TYPE = "JKS";

    private static final String SPARK_VAR_PREFIX = "spark:";
    private static final String SPARK_CONF_PREFIX = "sparkconf:";
    private String host = null;
    private int port = 0;
    private String jdbcUriString;
    private String dbName = DEFAULT_DATABASE;
    private Map<String,String> sparkConfs = new LinkedHashMap<String,String>();
    private Map<String,String> sparkVars = new LinkedHashMap<String,String>();
    private Map<String,String> sessionVars = new LinkedHashMap<String,String>();
    private boolean isEmbeddedMode = false;
    private String[] authorityList;
    private String zooKeeperEnsemble = null;
    private String currentHostZnodePath;
    private final List<String> rejectedHostZnodePaths = new ArrayList<String>();

    public JdbcConnectionParams() {
    }

    public String getHost() {
      return host;
    }

    public int getPort() {
      return port;
    }

    public String getJdbcUriString() {
      return jdbcUriString;
    }

    public String getDbName() {
      return dbName;
    }

    public Map<String, String> getSparkConfs() {
      return sparkConfs;
    }

    public Map<String, String> getSparkVars() {
      return sparkVars;
    }

    public boolean isEmbeddedMode() {
      return isEmbeddedMode;
    }

    public Map<String, String> getSessionVars() {
      return sessionVars;
    }

    public String[] getAuthorityList() {
      return authorityList;
    }

    public String getZooKeeperEnsemble() {
      return zooKeeperEnsemble;
    }

    public List<String> getRejectedHostZnodePaths() {
      return rejectedHostZnodePaths;
    }

    public String getCurrentHostZnodePath() {
      return currentHostZnodePath;
    }

    public void setHost(String host) {
      this.host = host;
    }

    public void setPort(int port) {
      this.port = port;
    }

    public void setJdbcUriString(String jdbcUriString) {
      this.jdbcUriString = jdbcUriString;
    }

    public void setDbName(String dbName) {
      this.dbName = dbName;
    }

    public void setSparkConfs(Map<String, String> sparkConfs) {
      this.sparkConfs = sparkConfs;
    }

    public void setSparkVars(Map<String, String> sparkVars) {
      this.sparkVars = sparkVars;
    }

    public void setEmbeddedMode(boolean embeddedMode) {
      this.isEmbeddedMode = embeddedMode;
    }

    public void setSessionVars(Map<String, String> sessionVars) {
      this.sessionVars = sessionVars;
    }

    public void setSuppliedAuthorityList(String[] authorityList) {
      this.authorityList = authorityList;
    }

    public void setZooKeeperEnsemble(String zooKeeperEnsemble) {
      this.zooKeeperEnsemble = zooKeeperEnsemble;
    }

    public void setCurrentHostZnodePath(String currentHostZnodePath) {
      this.currentHostZnodePath = currentHostZnodePath;
    }
  }

  // Verify success or success_with_info status, else throw SQLException
  static void verifySuccessWithInfo(TStatus status) throws SQLException {
    verifySuccess(status, true);
  }

  // Verify success status, else throw SQLException
  static void verifySuccess(TStatus status) throws SQLException {
    verifySuccess(status, false);
  }

  // Verify success and optionally with_info status, else throw SQLException
  static void verifySuccess(TStatus status, boolean withInfo) throws SQLException {
    if (status.getStatusCode() == TStatusCode.SUCCESS_STATUS ||
        (withInfo && status.getStatusCode() == TStatusCode.SUCCESS_WITH_INFO_STATUS)) {
      return;
    }
    throw new ServiceSQLException(status);
  }

  public static JdbcConnectionParams parseURL(String uri) throws JdbcUriParseException,
          SQLException, ZooKeeperSparkClientException {
    return parseURL(uri, new Properties());
  }
  /**
   * Parse JDBC connection URL
   * The new format of the URL is:
   * jdbc:spark://<host1>:<port1>,<host2>:<port2>/dbName;sess_var_list?conf_list#var_list
   * where the optional sess, conf and var lists are semicolon separated <key>=<val> pairs.
   * For utilizing dynamic service discovery with SparkThriftServer multiple comma separated
   * host:port pairs can be specified as shown above.
   * The JDBC driver resolves the list of uris and picks a specific server instance to connect to.
   * Currently, dynamic service discovery using ZooKeeper is supported, in which case the host:port
   * pairs represent a ZooKeeper ensemble.
   *
   * As before, if the host/port is not specified, it the driver runs an embedded spark.
   * examples -
   *  jdbc:spark://ubuntu:11000/db2?spark.cli.conf.printheader=true;
   *      spark.exec.mode.local.auto.inputbytes.max=9999#stab=salesTable;icol=customerID
   *  jdbc:spark://?spark.cli.conf.printheader=true;spark.exec.mode.local.auto.inputbytes.max=9999
   *      #stab=salesTable;icol=customerID
   *  jdbc:spark://ubuntu:11000/db2;user=foo;password=bar
   *
   *  Connect to http://server:10001/hs2, with specified basicAuth credentials and initial database:
   *  jdbc:spark://server:10001/db;user=foo;password=bar?spark.sql.thriftserver.transport.mode=http;
   *      spark.sql.thriftserver.thrift.http.path=hs2
   *
   * @param uri
   * @return
   * @throws SQLException
   */
  static JdbcConnectionParams parseURL(String uri, Properties info) throws JdbcUriParseException,
      SQLException, ZooKeeperSparkClientException {
    JdbcConnectionParams connParams = new JdbcConnectionParams();

    if (!uri.startsWith(URL_PREFIX)) {
      throw new JdbcUriParseException("Bad URL format: Missing prefix " + URL_PREFIX);
    }

    // For URLs with no other configuration
    // Don't parse them, but set embedded mode as true
    if (uri.equalsIgnoreCase(URL_PREFIX)) {
      connParams.setEmbeddedMode(true);
      return connParams;
    }

    // The JDBC URI now supports specifying multiple host:port if dynamic service discovery is
<<<<<<< HEAD
    // configured on SparkServer2 (like: host1:port1,host2:port2,host3:port3)
    // We'll extract the authorities (host:port combo) from the URI, extract session vars, spark
    // confs & spark vars by parsing it as a Java URI.
=======
    // configured on SparkThriftServer (like: host1:port1,host2:port2,host3:port3)
    // We'll extract the authorities (host:port combo) from the URI, extract session vars, hive
    // confs & hive vars by parsing it as a Java URI.
>>>>>>> bb18d60a
    // To parse the intermediate URI as a Java URI, we'll give a dummy authority(dummy:00000).
    // Later, we'll substitute the dummy authority for a resolved authority.
    String dummyAuthorityString = "dummyhost:00000";
    String suppliedAuthorities = getAuthorities(uri, connParams);
    if ((suppliedAuthorities == null) || (suppliedAuthorities.isEmpty())) {
      // Given uri of the form:
      // jdbc:spark:///dbName;sess_var_list?spark_conf_list#spark_var_list
      connParams.setEmbeddedMode(true);
    } else {
      LOG.info("Supplied authorities: " + suppliedAuthorities);
      String[] authorityList = suppliedAuthorities.split(",");
      connParams.setSuppliedAuthorityList(authorityList);
      uri = uri.replace(suppliedAuthorities, dummyAuthorityString);
    }

    // Now parse the connection uri with dummy authority
    URI jdbcURI = URI.create(uri.substring(URI_JDBC_PREFIX.length()));

    // key=value pattern
    Pattern pattern = Pattern.compile("([^;]*)=([^;]*)[;]?");

    // dbname and session settings
    String sessVars = jdbcURI.getPath();
    if ((sessVars != null) && !sessVars.isEmpty()) {
      String dbName = "";
      // removing leading '/' returned by getPath()
      sessVars = sessVars.substring(1);
      if (!sessVars.contains(";")) {
        // only dbname is provided
        dbName = sessVars;
      } else {
        // we have dbname followed by session parameters
        dbName = sessVars.substring(0, sessVars.indexOf(';'));
        sessVars = sessVars.substring(sessVars.indexOf(';') + 1);
        if (sessVars != null) {
          Matcher sessMatcher = pattern.matcher(sessVars);
          while (sessMatcher.find()) {
            if (connParams.getSessionVars()
                .put(sessMatcher.group(1), sessMatcher.group(2)) != null) {
              throw new JdbcUriParseException("Bad URL format: Multiple values for property "
                  + sessMatcher.group(1));
            }
          }
        }
      }
      if (!dbName.isEmpty()) {
        connParams.setDbName(dbName);
      }
    }

    // parse spark conf settings
    String confStr = jdbcURI.getQuery();
    if (confStr != null) {
      Matcher confMatcher = pattern.matcher(confStr);
      while (confMatcher.find()) {
        connParams.getSparkConfs().put(confMatcher.group(1), confMatcher.group(2));
      }
    }

    // parse spark var settings
    String varStr = jdbcURI.getFragment();
    if (varStr != null) {
      Matcher varMatcher = pattern.matcher(varStr);
      while (varMatcher.find()) {
        connParams.getSparkVars().put(varMatcher.group(1), varMatcher.group(2));
      }
    }

    // Apply configs supplied in the JDBC connection properties object
    for (Map.Entry<Object, Object> kv : info.entrySet()) {
      if ((kv.getKey() instanceof String)) {
        String key = (String) kv.getKey();
        if (key.startsWith(JdbcConnectionParams.SPARK_VAR_PREFIX)) {
          connParams.getSparkVars().put(
              key.substring(JdbcConnectionParams.SPARK_VAR_PREFIX.length()), info.getProperty(key));
        } else if (key.startsWith(JdbcConnectionParams.SPARK_CONF_PREFIX)) {
          connParams.getSparkConfs().put(
              key.substring(JdbcConnectionParams.SPARK_CONF_PREFIX.length()),
                  info.getProperty(key));
        }
      }
    }
    // Extract user/password from JDBC connection properties if its not supplied
    // in the connection URL
    if (!connParams.getSessionVars().containsKey(JdbcConnectionParams.AUTH_USER)) {
        if (info.containsKey(JdbcConnectionParams.AUTH_USER)) {
            connParams.getSessionVars().put(JdbcConnectionParams.AUTH_USER,
              info.getProperty(JdbcConnectionParams.AUTH_USER));
        }
        if (info.containsKey(JdbcConnectionParams.AUTH_PASSWD)) {
          connParams.getSessionVars().put(JdbcConnectionParams.AUTH_PASSWD,
              info.getProperty(JdbcConnectionParams.AUTH_PASSWD));
        }
    }

    if (info.containsKey(JdbcConnectionParams.AUTH_TYPE)) {
      connParams.getSessionVars().put(JdbcConnectionParams.AUTH_TYPE,
          info.getProperty(JdbcConnectionParams.AUTH_TYPE));
    }

    // Handle all deprecations here:
    String newUsage;
    String usageUrlBase = "jdbc:spark://<host>:<port>/dbName;";
    // Handle deprecation of AUTH_QOP_DEPRECATED
    newUsage = usageUrlBase + JdbcConnectionParams.AUTH_QOP + "=<qop_value>";
    handleParamDeprecation(connParams.getSessionVars(), connParams.getSessionVars(),
        JdbcConnectionParams.AUTH_QOP_DEPRECATED, JdbcConnectionParams.AUTH_QOP, newUsage);

    // Handle deprecation of TRANSPORT_MODE_DEPRECATED
    newUsage = usageUrlBase + JdbcConnectionParams.TRANSPORT_MODE + "=<transport_mode_value>";
    handleParamDeprecation(connParams.getSparkConfs(), connParams.getSessionVars(),
        JdbcConnectionParams.TRANSPORT_MODE_DEPRECATED, JdbcConnectionParams.TRANSPORT_MODE,
        newUsage);

    // Handle deprecation of HTTP_PATH_DEPRECATED
    newUsage = usageUrlBase + JdbcConnectionParams.HTTP_PATH + "=<http_path_value>";
    handleParamDeprecation(connParams.getSparkConfs(), connParams.getSessionVars(),
        JdbcConnectionParams.HTTP_PATH_DEPRECATED, JdbcConnectionParams.HTTP_PATH, newUsage);
    // Extract host, port
    if (connParams.isEmbeddedMode()) {
      // In case of embedded mode we were supplied with an empty authority.
      // So we never substituted the authority with a dummy one.
      connParams.setHost(jdbcURI.getHost());
      connParams.setPort(jdbcURI.getPort());
    } else {
      // Configure host, port and params from ZooKeeper if used,
      // and substitute the dummy authority with a resolved one
      configureConnParams(connParams);
      // We check for invalid host, port while configuring connParams with configureConnParams()
      String authorityStr = connParams.getHost() + ":" + connParams.getPort();
      LOG.info("Resolved authority: " + authorityStr);
      uri = uri.replace(dummyAuthorityString, authorityStr);
      connParams.setJdbcUriString(uri);
    }
    return connParams;
  }

  /**
   * Remove the deprecatedName param from the fromMap and put the key value in the toMap.
   * Also log a deprecation message for the client.
   * @param fromMap
   * @param toMap
   * @param deprecatedName
   * @param newName
   * @param newUsage
   */
  private static void handleParamDeprecation(Map<String, String> fromMap, Map<String, String> toMap,
      String deprecatedName, String newName, String newUsage) {
    if (fromMap.containsKey(deprecatedName)) {
      LOG.warn("***** JDBC param deprecation *****");
      LOG.warn("The use of " + deprecatedName + " is deprecated.");
      LOG.warn("Please use " + newName +" like so: " + newUsage);
      String paramValue = fromMap.remove(deprecatedName);
      toMap.put(newName, paramValue);
    }
  }

  /**
   * Get the authority string from the supplied uri, which could potentially contain multiple
   * host:port pairs.
   *
   * @param uri
   * @param connParams
   * @return
   * @throws JdbcUriParseException
   */
  private static String getAuthorities(String uri, JdbcConnectionParams connParams)
      throws JdbcUriParseException {
    String authorities;
    /**
     * For a jdbc uri like:
     * jdbc:spark://<host1>:<port1>,<host2>:<port2>/dbName;sess_var_list?conf_list#var_list
     * Extract the uri host:port list starting after "jdbc:spark://",
     * till the 1st "/" or "?" or "#" whichever comes first & in the given order
     * Examples:
     * jdbc:spark://host1:port1,host2:port2,host3:port3/db;k1=v1?k2=v2#k3=v3
     * jdbc:spark://host1:port1,host2:port2,host3:port3/;k1=v1?k2=v2#k3=v3
     * jdbc:spark://host1:port1,host2:port2,host3:port3?k2=v2#k3=v3
     * jdbc:spark://host1:port1,host2:port2,host3:port3#k3=v3
     */
    int fromIndex = Utils.URL_PREFIX.length();
    int toIndex = -1;
    ArrayList<String> toIndexChars = new ArrayList<String>(Arrays.asList("/", "?", "#"));
    for (String toIndexChar : toIndexChars) {
      toIndex = uri.indexOf(toIndexChar, fromIndex);
      if (toIndex > 0) {
        break;
      }
    }
    if (toIndex < 0) {
      authorities = uri.substring(fromIndex);
    } else {
      authorities = uri.substring(fromIndex, toIndex);
    }
    return authorities;
  }

  private static void configureConnParams(JdbcConnectionParams connParams)
      throws JdbcUriParseException, ZooKeeperSparkClientException {
    String serviceDiscoveryMode =
        connParams.getSessionVars().get(JdbcConnectionParams.SERVICE_DISCOVERY_MODE);
    String authority = connParams.getAuthorityList()[0];
    URI jdbcURI = URI.create(URI_SPARK_PREFIX + "//" + authority);
    // Check to prevent unintentional use of embedded mode. A missing "/"
    // to separate the 'path' portion of URI can result in this.
    // The missing "/" common typo while using secure mode, eg of such url -
    // jdbc:spark://localhost:10000;principal=spark/SparkServer2Host@YOUR-REALM.COM
    if (jdbcURI.getAuthority() != null) {
      String host = jdbcURI.getHost();
      int port = jdbcURI.getPort();
      if (host == null) {
        throw new JdbcUriParseException("Bad URL format. Hostname not found "
            + " in authority part of the url: " + jdbcURI.getAuthority()
            + ". Are you missing a '/' after the hostname ?");
      }
      // Set the port to default value; we do support jdbc url like:
      // jdbc:spark://localhost/db
      if (port <= 0) {
        port = Integer.parseInt(Utils.DEFAULT_PORT);
      }
      connParams.setHost(jdbcURI.getHost());
      connParams.setPort(jdbcURI.getPort());
    }
  }

  private static String joinStringArray(String[] stringArray, String seperator) {
    StringBuilder stringBuilder = new StringBuilder();
    for (int cur = 0, end = stringArray.length; cur < end; cur++) {
      if (cur > 0) {
        stringBuilder.append(seperator);
      }
      stringBuilder.append(stringArray[cur]);
    }
    return stringBuilder.toString();
  }

  /**
   * Takes a version string delimited by '.' and '-' characters
   * and returns a partial version.
   *
   * @param fullVersion
   *          version string.
   * @param position
   *          position of version string to get starting at 0. eg, for a X.x.xxx
   *          string, 0 will return the major version, 1 will return minor
   *          version.
   * @return version part, or -1 if version string was malformed.
   */
  static int getVersionPart(String fullVersion, int position) {
    int version = -1;
    try {
      String[] tokens = fullVersion.split("[\\.-]"); //$NON-NLS-1$

      if (tokens != null && tokens.length > 1 && tokens[position] != null) {
        version = Integer.parseInt(tokens[position]);
      }
    } catch (Exception e) {
      version = -1;
    }
    return version;
  }

  /**
   * The function iterates through the list of cookies in the cookiestore and tries to
   * match them with the cookieName. If there is a match, the cookieStore already
   * has a valid cookie and the client need not send Credentials for validation purpose.
   * @param cookieStore The cookie Store
   * @param cookieName Name of the cookie which needs to be validated
   * @param isSSL Whether this is a http/https connection
   * @return true or false based on whether the client needs to send the credentials or
   * not to the server.
   */
  static boolean needToSendCredentials(CookieStore cookieStore, String cookieName, boolean isSSL) {
    if (cookieName == null || cookieStore == null) {
      return true;
    }

    List<Cookie> cookies = cookieStore.getCookies();

    for (Cookie c : cookies) {
      // If this is a secured cookie and the current connection is non-secured,
      // then, skip this cookie. We need to skip this cookie because, the cookie
      // replay will not be transmitted to the server.
      if (c.isSecure() && !isSSL) {
        continue;
      }
      if (c.getName().equals(cookieName)) {
        return false;
      }
    }
    return true;
  }

  public static String parsePropertyFromUrl(final String url, final String key) {
    String[] tokens = url.split(";");
    for (String token : tokens) {
      if (token.trim().startsWith(key.trim() + "=")) {
        return token.trim().substring((key.trim() + "=").length());
      }
    }
    return null;
  }
}<|MERGE_RESOLUTION|>--- conflicted
+++ resolved
@@ -68,13 +68,8 @@
     // Note on client side parameter naming convention:
     // Prefer using a shorter camelCase param name instead of using the same name as the
     // corresponding
-<<<<<<< HEAD
-    // SparkServer2 config.
-    // For url: jdbc:spark://<host>:<port>/dbName;sess_var_list?spark_conf_list#spark_var_list,
-=======
     // SparkThriftServer config.
     // For a jdbc url: jdbc:spark://<host>:<port>/dbName;sess_var_list?hive_conf_list#hive_var_list,
->>>>>>> bb18d60a
     // client side params are specified in sess_var_list
 
     // Client param names:
@@ -320,15 +315,9 @@
     }
 
     // The JDBC URI now supports specifying multiple host:port if dynamic service discovery is
-<<<<<<< HEAD
-    // configured on SparkServer2 (like: host1:port1,host2:port2,host3:port3)
-    // We'll extract the authorities (host:port combo) from the URI, extract session vars, spark
-    // confs & spark vars by parsing it as a Java URI.
-=======
     // configured on SparkThriftServer (like: host1:port1,host2:port2,host3:port3)
     // We'll extract the authorities (host:port combo) from the URI, extract session vars, hive
     // confs & hive vars by parsing it as a Java URI.
->>>>>>> bb18d60a
     // To parse the intermediate URI as a Java URI, we'll give a dummy authority(dummy:00000).
     // Later, we'll substitute the dummy authority for a resolved authority.
     String dummyAuthorityString = "dummyhost:00000";
