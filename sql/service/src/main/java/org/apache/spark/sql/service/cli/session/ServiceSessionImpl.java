/**
 * Licensed to the Apache Software Foundation (ASF) under one
 * or more contributor license agreements.  See the NOTICE file
 * distributed with this work for additional information
 * regarding copyright ownership.  The ASF licenses this file
 * to you under the Apache License, Version 2.0 (the
 * "License"); you may not use this file except in compliance
 * with the License.  You may obtain a copy of the License at
 *
 *     http://www.apache.org/licenses/LICENSE-2.0
 *
 * Unless required by applicable law or agreed to in writing, software
 * distributed under the License is distributed on an "AS IS" BASIS,
 * WITHOUT WARRANTIES OR CONDITIONS OF ANY KIND, either express or implied.
 * See the License for the specific language governing permissions and
 * limitations under the License.
 */

package org.apache.spark.sql.service.cli.session;

import java.io.BufferedReader;
import java.io.File;
import java.io.FileInputStream;
import java.io.IOException;
import java.io.InputStreamReader;
import java.util.*;

import org.apache.commons.io.FileUtils;
import org.apache.spark.sql.SQLContext;
import org.apache.spark.sql.internal.SQLConf;
import org.apache.spark.sql.internal.VariableSubstitution;
import org.apache.spark.sql.service.auth.SparkAuthFactory;
import org.apache.spark.sql.service.cli.*;
import org.apache.spark.sql.service.cli.ServiceSQLException;
import org.apache.spark.sql.service.cli.file.ISparkFileProcessor;
import org.apache.spark.sql.service.cli.file.SparkFileProcessor;
import org.apache.spark.sql.service.cli.operation.*;
import org.apache.spark.sql.service.internal.ServiceConf;
import org.apache.spark.sql.service.rpc.thrift.TProtocolVersion;
import org.slf4j.Logger;
import org.slf4j.LoggerFactory;

import static org.apache.spark.sql.service.utils.SystemVariables.*;

/**
 * ServiceSession
 *
 */
public class ServiceSessionImpl implements ServiceSession {
  private final SessionHandle sessionHandle;
  private String username;
  private final String password;
  private SQLConf sqlConf;
  private SQLContext sqlContext;
  private String ipAddress;
  private static final Logger LOG = LoggerFactory.getLogger(ServiceSessionImpl.class);
  private SessionManager sessionManager;
  private OperationManager operationManager;
  private final Set<OperationHandle> opHandleSet = new HashSet<OperationHandle>();
  private boolean isOperationLogEnabled;
  private File sessionLogDir;
  private volatile long lastAccessTime;
  private volatile long lastIdleTime;

  public ServiceSessionImpl(TProtocolVersion protocol, String username, String password,
                            SQLContext sqlContext, String ipAddress) {
    this.username = username;
    this.password = password;
    this.sessionHandle = new SessionHandle(protocol);
    this.ipAddress = ipAddress;
    this.sqlConf = sqlContext.conf();
    this.sqlContext = sqlContext;
  }

  @Override
  /**
   * Opens a new SparkServer2 session for the client connection.
   * Creates a new SessionState object that will be associated with this SparkServer2 session.
   * When the server executes multiple queries in the same session,
   * this SessionState object is reused across multiple queries.
   * Note that if doAs is true, this call goes through a proxy object,
   * which wraps the method logic in a UserGroupInformation#doAs.
   * That's why it is important to create SessionState here rather than in the constructor.
   */
  public void open(Map<String, String> sessionConfMap) throws ServiceSQLException {
    // Process global init file: .hiverc
    processGlobalInitFile();
    if (sessionConfMap != null) {
      configureSession(sessionConfMap);
    }
    lastAccessTime = System.currentTimeMillis();
    lastIdleTime = lastAccessTime;
  }

  /**
   * It is used for processing hiverc file from SparkServer2 side.
   */
  private class GlobalHivercFileProcessor extends SparkFileProcessor {
    @Override
    protected BufferedReader loadFile(String fileName) throws IOException {
      FileInputStream initStream = null;
      BufferedReader bufferedReader = null;
      initStream = new FileInputStream(fileName);
      bufferedReader = new BufferedReader(new InputStreamReader(initStream));
      return bufferedReader;
    }

    @Override
    protected int processCmd(String cmd) {
      int rc = 0;
      String cmd_trimed = cmd.trim();
      try {
        executeStatementInternal(cmd_trimed, null, false, 0);
      } catch (ServiceSQLException e) {
        rc = -1;
        LOG.warn("Failed to execute HQL command in global .hiverc file.", e);
      }
      return rc;
    }
  }

  private void processGlobalInitFile() {
    ISparkFileProcessor processor = new GlobalHivercFileProcessor();

    try {
      String sparkrc = sqlConf.getConf(ServiceConf.THRIFTSERVER_GLOABLE_INIT_FILE_LOCATION());
      if (sparkrc != null) {
        File sparkrcFile = new File(sparkrc);
        if (sparkrcFile.isDirectory()) {
          sparkrcFile = new File(sparkrcFile, SessionManager.HIVERCFILE);
        }
        if (sparkrcFile.isFile()) {
          LOG.info("Running global init file: " + sparkrcFile);
          int rc = processor.processFile(sparkrcFile.getAbsolutePath());
          if (rc != 0) {
            LOG.error("Failed on initializing global .sparkrc file");
          }
        } else {
          LOG.debug("Global init file " + sparkrcFile + " does not exist");
        }
      }
    } catch (IOException e) {
      LOG.warn("Failed on initializing global .sparkrc file", e);
    }
  }

  private void configureSession(Map<String, String> sessionConfMap) throws ServiceSQLException {
    for (Map.Entry<String, String> entry : sessionConfMap.entrySet()) {
      String key = entry.getKey();
      if (key.startsWith("set:")) {
        try {
          setVariable(key.substring(4), entry.getValue());
        } catch (Exception e) {
          throw new ServiceSQLException(e);
        }
      }
    }
  }

  // Copy from org.apache.hadoop.hive.ql.processors.SetProcessor, only change:
  // setConf(varname, propName, varvalue, true) when varname.startsWith(SPARKCONF_PREFIX)
  private int setVariable(String varname, String varvalue) throws Exception {
    VariableSubstitution substitution = new VariableSubstitution(sqlConf);
    if (varvalue.contains("\n")){
      LOG.error("Warning: Value had a \\n character in it.");
    }
    varname = varname.trim();
    if (varname.startsWith(ENV_PREFIX)) {
      LOG.error("env:* variables can not be set.");
      return 1;
    } else if (varname.startsWith(SYSTEM_PREFIX)) {
      String propName = varname.substring(SYSTEM_PREFIX.length());
      System.getProperties().setProperty(propName, substitution.substitute(varvalue));
    } else if (varname.startsWith(SPARKCONF_PREFIX)) {
      String propName = varname.substring(SPARKCONF_PREFIX.length());
      sqlContext.setConf(propName, substitution.substitute(varvalue));
    } else if (varname.startsWith(SPARKVAR_PREFIX)) {
      String propName = varname.substring(SPARKVAR_PREFIX.length());
<<<<<<< HEAD
      sessionVariables.put(propName, substitution.substitute(varvalue));
    } else if (varname.startsWith(HIVECONF_PREFIX)) {
      String propName = varname.substring(HIVECONF_PREFIX.length());
      setConf(varname, propName, varvalue, true);
    } else if (varname.startsWith(HIVEVAR_PREFIX)) {
      String propName = varname.substring(HIVEVAR_PREFIX.length());
      sessionVariables.put(propName, substitution.substitute(varvalue));
=======
      sqlContext.setConf(propName, substitution.substitute(varvalue));
    } else if (varname.startsWith(HIVECONF_PREFIX)) {
      String propName = varname.substring(HIVECONF_PREFIX.length());
      sqlContext.setConf(propName, substitution.substitute(varvalue));
    } else if (varname.startsWith(HIVEVAR_PREFIX)) {
      String propName = varname.substring(HIVEVAR_PREFIX.length());
      sqlContext.setConf(propName, substitution.substitute(varvalue));
>>>>>>> e9005730
    } else {
      sqlContext.setConf(varname, substitution.substitute(varvalue));
    }
    return 0;
  }

  @Override
  public void setOperationLogSessionDir(File operationLogRootDir) {
    if (!operationLogRootDir.exists()) {
      LOG.warn("The operation log root directory is removed, recreating: " +
          operationLogRootDir.getAbsolutePath());
      if (!operationLogRootDir.mkdirs()) {
        LOG.warn("Unable to create operation log root directory: " +
            operationLogRootDir.getAbsolutePath());
      }
    }
    if (!operationLogRootDir.canWrite()) {
      LOG.warn("The operation log root directory is not writable: " +
          operationLogRootDir.getAbsolutePath());
    }
    sessionLogDir = new File(operationLogRootDir, sessionHandle.getHandleIdentifier().toString());
    isOperationLogEnabled = true;
    if (!sessionLogDir.exists()) {
      if (!sessionLogDir.mkdir()) {
        LOG.warn("Unable to create operation log session directory: " +
            sessionLogDir.getAbsolutePath());
        isOperationLogEnabled = false;
      }
    }
    if (isOperationLogEnabled) {
      LOG.info("Operation log session directory is created: " + sessionLogDir.getAbsolutePath());
    }
  }

  @Override
  public boolean isOperationLogEnabled() {
    return isOperationLogEnabled;
  }

  @Override
  public File getOperationLogSessionDir() {
    return sessionLogDir;
  }

  @Override
  public TProtocolVersion getProtocolVersion() {
    return sessionHandle.getProtocolVersion();
  }

  @Override
  public SessionManager getSessionManager() {
    return sessionManager;
  }

  @Override
  public void setSessionManager(SessionManager sessionManager) {
    this.sessionManager = sessionManager;
  }

  private OperationManager getOperationManager() {
    return operationManager;
  }

  @Override
  public void setOperationManager(OperationManager operationManager) {
    this.operationManager = operationManager;
  }

  protected synchronized void acquire(boolean userAccess) {
    if (userAccess) {
      lastAccessTime = System.currentTimeMillis();
    }
  }

  protected synchronized void release(boolean userAccess) {
    if (userAccess) {
      lastAccessTime = System.currentTimeMillis();
    }
    if (opHandleSet.isEmpty()) {
      lastIdleTime = System.currentTimeMillis();
    } else {
      lastIdleTime = 0;
    }
  }

  @Override
  public SessionHandle getSessionHandle() {
    return sessionHandle;
  }

  @Override
  public String getUsername() {
    return username;
  }

  @Override
  public String getPassword() {
    return password;
  }

  @Override
  public SQLConf getSQLConf() {
    return sqlConf;
  }

  @Override
  public SQLContext getSQLContext() {
    return sqlContext;
  }

  @Override
  public GetInfoValue getInfo(GetInfoType getInfoType)
      throws ServiceSQLException {
    acquire(true);
    try {
      throw new ServiceSQLException("Unrecognized GetInfoType value: " + getInfoType.toString());
    } finally {
      release(true);
    }
  }

  @Override
  public OperationHandle executeStatement(String statement, Map<String, String> confOverlay)
      throws ServiceSQLException {
    return executeStatementInternal(statement, confOverlay, false, 0);
  }

  @Override
  public OperationHandle executeStatement(String statement, Map<String, String> confOverlay,
      long queryTimeout) throws ServiceSQLException {
    return executeStatementInternal(statement, confOverlay, false, queryTimeout);
  }

  @Override
  public OperationHandle executeStatementAsync(String statement, Map<String, String> confOverlay)
      throws ServiceSQLException {
    return executeStatementInternal(statement, confOverlay, true, 0);
  }

  @Override
  public OperationHandle executeStatementAsync(String statement, Map<String, String> confOverlay,
      long queryTimeout) throws ServiceSQLException {
    return executeStatementInternal(statement, confOverlay, true, queryTimeout);
  }

  private OperationHandle executeStatementInternal(String statement,
      Map<String, String> confOverlay, boolean runAsync,
      long queryTimeout) throws ServiceSQLException {
    acquire(true);

    OperationManager operationManager = getOperationManager();
    ExecuteStatementOperation operation = operationManager
        .newExecuteStatementOperation(getSession(), statement, confOverlay, runAsync, queryTimeout);
    OperationHandle opHandle = operation.getHandle();
    try {
      operation.run();
      opHandleSet.add(opHandle);
      return opHandle;
    } catch (ServiceSQLException e) {
      // Referring to SQLOperation.java, there is no chance that a ServiceSQLException throws
      // and the asyn background operation submits to thread pool successfully at the same time.
      // So, Cleanup opHandle directly when got ServiceSQLException
      operationManager.closeOperation(opHandle);
      throw e;
    } finally {
      release(true);
    }
  }

  @Override
  public OperationHandle getTypeInfo()
      throws ServiceSQLException {
    acquire(true);

    OperationManager operationManager = getOperationManager();
    SparkGetTypeInfoOperation operation = operationManager.newGetTypeInfoOperation(getSession());
    OperationHandle opHandle = operation.getHandle();
    try {
      operation.run();
      opHandleSet.add(opHandle);
      return opHandle;
    } catch (ServiceSQLException e) {
      operationManager.closeOperation(opHandle);
      throw e;
    } finally {
      release(true);
    }
  }

  @Override
  public OperationHandle getCatalogs()
      throws ServiceSQLException {
    acquire(true);

    OperationManager operationManager = getOperationManager();
    SparkGetCatalogsOperation operation = operationManager.newGetCatalogsOperation(getSession());
    OperationHandle opHandle = operation.getHandle();
    try {
      operation.run();
      opHandleSet.add(opHandle);
      return opHandle;
    } catch (ServiceSQLException e) {
      operationManager.closeOperation(opHandle);
      throw e;
    } finally {
      release(true);
    }
  }

  @Override
  public OperationHandle getSchemas(String catalogName, String schemaName)
      throws ServiceSQLException {
    acquire(true);

    OperationManager operationManager = getOperationManager();
    SparkGetSchemasOperation operation =
        operationManager.newGetSchemasOperation(getSession(), catalogName, schemaName);
    OperationHandle opHandle = operation.getHandle();
    try {
      operation.run();
      opHandleSet.add(opHandle);
      return opHandle;
    } catch (ServiceSQLException e) {
      operationManager.closeOperation(opHandle);
      throw e;
    } finally {
      release(true);
    }
  }

  @Override
  public OperationHandle getTables(String catalogName, String schemaName, String tableName,
      List<String> tableTypes)
          throws ServiceSQLException {
    acquire(true);

    OperationManager operationManager = getOperationManager();
    SparkMetadataOperation operation =
        operationManager.newGetTablesOperation(getSession(), catalogName,
            schemaName, tableName, tableTypes);
    OperationHandle opHandle = operation.getHandle();
    try {
      operation.run();
      opHandleSet.add(opHandle);
      return opHandle;
    } catch (ServiceSQLException e) {
      operationManager.closeOperation(opHandle);
      throw e;
    } finally {
      release(true);
    }
  }

  @Override
  public OperationHandle getTableTypes()
      throws ServiceSQLException {
    acquire(true);

    OperationManager operationManager = getOperationManager();
    SparkGetTableTypesOperation operation =
        operationManager.newGetTableTypesOperation(getSession());
    OperationHandle opHandle = operation.getHandle();
    try {
      operation.run();
      opHandleSet.add(opHandle);
      return opHandle;
    } catch (ServiceSQLException e) {
      operationManager.closeOperation(opHandle);
      throw e;
    } finally {
      release(true);
    }
  }

  @Override
  public OperationHandle getColumns(String catalogName, String schemaName,
      String tableName, String columnName)  throws ServiceSQLException {
    acquire(true);
    OperationManager operationManager = getOperationManager();
    SparkGetColumnsOperation operation = operationManager.newGetColumnsOperation(getSession(),
        catalogName, schemaName, tableName, columnName);
    OperationHandle opHandle = operation.getHandle();
    try {
      operation.run();
      opHandleSet.add(opHandle);
      return opHandle;
    } catch (ServiceSQLException e) {
      operationManager.closeOperation(opHandle);
      throw e;
    } finally {
      release(true);
    }
  }

  @Override
  public OperationHandle getFunctions(String catalogName, String schemaName, String functionName)
      throws ServiceSQLException {
    acquire(true);

    OperationManager operationManager = getOperationManager();
    SparkGetFunctionsOperation operation = operationManager
        .newGetFunctionsOperation(getSession(), catalogName, schemaName, functionName);
    OperationHandle opHandle = operation.getHandle();
    try {
      operation.run();
      opHandleSet.add(opHandle);
      return opHandle;
    } catch (ServiceSQLException e) {
      operationManager.closeOperation(opHandle);
      throw e;
    } finally {
      release(true);
    }
  }

  @Override
  public void close() throws ServiceSQLException {
    try {
      acquire(true);
      // Iterate through the opHandles and close their operations
      for (OperationHandle opHandle : opHandleSet) {
        operationManager.closeOperation(opHandle);
      }
      opHandleSet.clear();
      // Cleanup session log directory.
      cleanupSessionLogDir();
    } catch (Exception e) {
      throw new ServiceSQLException("Failure to close", e);
    } finally {
      release(true);
    }
  }

  private void cleanupSessionLogDir() {
    if (isOperationLogEnabled) {
      try {
        FileUtils.forceDelete(sessionLogDir);
      } catch (Exception e) {
        LOG.error("Failed to cleanup session log dir: " + sessionHandle, e);
      }
    }
  }

  @Override
  public String getUserName() {
    return username;
  }

  @Override
  public void setUserName(String userName) {
    this.username = userName;
  }

  @Override
  public long getLastAccessTime() {
    return lastAccessTime;
  }

  @Override
  public void closeExpiredOperations() {
    OperationHandle[] handles = opHandleSet.toArray(new OperationHandle[opHandleSet.size()]);
    if (handles.length > 0) {
      List<Operation> operations = operationManager.removeExpiredOperations(handles);
      if (!operations.isEmpty()) {
        closeTimedOutOperations(operations);
      }
    }
  }

  @Override
  public long getNoOperationTime() {
    return lastIdleTime > 0 ? System.currentTimeMillis() - lastIdleTime : 0;
  }

  private void closeTimedOutOperations(List<Operation> operations) {
    acquire(false);
    try {
      for (Operation operation : operations) {
        opHandleSet.remove(operation.getHandle());
        try {
          operation.close();
        } catch (Exception e) {
          LOG.warn("Exception is thrown closing timed-out operation " + operation.getHandle(), e);
        }
      }
    } finally {
      release(false);
    }
  }

  @Override
  public void cancelOperation(OperationHandle opHandle) throws ServiceSQLException {
    acquire(true);
    try {
      sessionManager.getOperationManager().cancelOperation(opHandle);
    } finally {
      release(true);
    }
  }

  @Override
  public void closeOperation(OperationHandle opHandle) throws ServiceSQLException {
    acquire(true);
    try {
      operationManager.closeOperation(opHandle);
      opHandleSet.remove(opHandle);
    } finally {
      release(true);
    }
  }

  @Override
  public TableSchema getResultSetMetadata(OperationHandle opHandle) throws ServiceSQLException {
    acquire(true);
    try {
      return sessionManager.getOperationManager().getOperationResultSetSchema(opHandle);
    } finally {
      release(true);
    }
  }

  @Override
  public RowSet fetchResults(OperationHandle opHandle, FetchOrientation orientation,
      long maxRows, FetchType fetchType) throws ServiceSQLException {
    acquire(true);
    try {
      if (fetchType == FetchType.QUERY_OUTPUT) {
        return operationManager.getOperationNextRowSet(opHandle, orientation, maxRows);
      }
      return operationManager.getOperationLogRowSet(opHandle, orientation, maxRows);
    } finally {
      release(true);
    }
  }

  protected ServiceSession getSession() {
    return this;
  }

  @Override
  public String getIpAddress() {
    return ipAddress;
  }

  @Override
  public void setIpAddress(String ipAddress) {
    this.ipAddress = ipAddress;
  }

  @Override
  public String getDelegationToken(SparkAuthFactory authFactory, String owner, String renewer)
      throws ServiceSQLException {
    SparkAuthFactory.verifyProxyAccess(getUsername(), owner, getIpAddress(),
        sqlContext.sparkContext().hadoopConfiguration());
    return authFactory.getDelegationToken(owner, renewer, getIpAddress());
  }

  @Override
  public void cancelDelegationToken(SparkAuthFactory authFactory, String tokenStr)
      throws ServiceSQLException {
    SparkAuthFactory.verifyProxyAccess(getUsername(), getUserFromToken(authFactory, tokenStr),
        getIpAddress(), sqlContext.sparkContext().hadoopConfiguration());
    authFactory.cancelDelegationToken(tokenStr);
  }

  @Override
  public void renewDelegationToken(SparkAuthFactory authFactory, String tokenStr)
      throws ServiceSQLException {
    SparkAuthFactory.verifyProxyAccess(getUsername(), getUserFromToken(authFactory, tokenStr),
        getIpAddress(), sqlContext.sparkContext().hadoopConfiguration());
    authFactory.renewDelegationToken(tokenStr);
  }

  // extract the real user from the given token string
  private String getUserFromToken(SparkAuthFactory authFactory, String tokenStr)
      throws ServiceSQLException {
    return authFactory.getUserFromToken(tokenStr);
  }

  @Override
  public OperationHandle getPrimaryKeys(String catalog, String schema,
      String table) throws ServiceSQLException {
    acquire(true);
    throw new ServiceSQLException("GetPrimaryKeys is not supported yet");
  }

  @Override
  public OperationHandle getCrossReference(String primaryCatalog,
      String primarySchema, String primaryTable, String foreignCatalog,
      String foreignSchema, String foreignTable) throws ServiceSQLException {
    acquire(true);
    throw new ServiceSQLException("GetCrossReference is not supported yet");
  }
}<|MERGE_RESOLUTION|>--- conflicted
+++ resolved
@@ -176,15 +176,6 @@
       sqlContext.setConf(propName, substitution.substitute(varvalue));
     } else if (varname.startsWith(SPARKVAR_PREFIX)) {
       String propName = varname.substring(SPARKVAR_PREFIX.length());
-<<<<<<< HEAD
-      sessionVariables.put(propName, substitution.substitute(varvalue));
-    } else if (varname.startsWith(HIVECONF_PREFIX)) {
-      String propName = varname.substring(HIVECONF_PREFIX.length());
-      setConf(varname, propName, varvalue, true);
-    } else if (varname.startsWith(HIVEVAR_PREFIX)) {
-      String propName = varname.substring(HIVEVAR_PREFIX.length());
-      sessionVariables.put(propName, substitution.substitute(varvalue));
-=======
       sqlContext.setConf(propName, substitution.substitute(varvalue));
     } else if (varname.startsWith(HIVECONF_PREFIX)) {
       String propName = varname.substring(HIVECONF_PREFIX.length());
@@ -192,7 +183,6 @@
     } else if (varname.startsWith(HIVEVAR_PREFIX)) {
       String propName = varname.substring(HIVEVAR_PREFIX.length());
       sqlContext.setConf(propName, substitution.substitute(varvalue));
->>>>>>> e9005730
     } else {
       sqlContext.setConf(varname, substitution.substitute(varvalue));
     }
