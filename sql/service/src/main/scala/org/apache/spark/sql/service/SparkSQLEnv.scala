/*
 * Licensed to the Apache Software Foundation (ASF) under one or more
 * contributor license agreements.  See the NOTICE file distributed with
 * this work for additional information regarding copyright ownership.
 * The ASF licenses this file to You under the Apache License, Version 2.0
 * (the "License"); you may not use this file except in compliance with
 * the License.  You may obtain a copy of the License at
 *
 *    http://www.apache.org/licenses/LICENSE-2.0
 *
 * Unless required by applicable law or agreed to in writing, software
 * distributed under the License is distributed on an "AS IS" BASIS,
 * WITHOUT WARRANTIES OR CONDITIONS OF ANY KIND, either express or implied.
 * See the License for the specific language governing permissions and
 * limitations under the License.
 */

package org.apache.spark.sql.service

import java.util.Locale

import org.apache.spark.{SparkConf, SparkContext}
import org.apache.spark.internal.Logging
import org.apache.spark.sql.{SparkSession, SQLContext}
import org.apache.spark.sql.internal.StaticSQLConf.CATALOG_IMPLEMENTATION
import org.apache.spark.util.Utils

/** A singleton object for the master program. The slaves should not access this. */
private[service] object SparkSQLEnv extends Logging {
  logDebug("Initializing SparkSQLEnv")

  var sqlContext: SQLContext = _
  var sparkContext: SparkContext = _

  def init(): Unit = {
    if (sqlContext == null) {
      val sparkConf = new SparkConf(loadDefaults = true)
      // If user doesn't specify the appName, we want to get [SparkSQL::localHostName] instead of
      // the default appName [SparkSQLCLIDriver] in cli or beeline.
      val maybeAppName = sparkConf
        .getOption("spark.app.name")
        .filterNot(_ == classOf[SparkThriftServer2].getName)

      sparkConf
        .setAppName(maybeAppName.getOrElse(s"SparkSQL::${Utils.localHostName()}"))

<<<<<<< HEAD
      val builder = SparkSession.builder().config(sparkConf)
      val sparkSession = if (sparkConf.get(CATALOG_IMPLEMENTATION.key, "hive")
        .toLowerCase(Locale.ROOT) == "hive") {
        if (SparkSession.hiveClassesArePresent) {
          builder.enableHiveSupport().getOrCreate()
        } else {
          builder.config(CATALOG_IMPLEMENTATION.key, "in-memory")
          builder.getOrCreate()
        }
      } else {
        builder.getOrCreate()
      }
=======
      val sparkSession = SparkSession
        .builder
        .config(sparkConf)
        .getOrCreate()
>>>>>>> 1e05117d
      sparkContext = sparkSession.sparkContext
      sqlContext = sparkSession.sqlContext

      // SPARK-29604: force initialization of the session state with the Spark class loader,
      // instead of having it happen during the initialization of the Hive client (which may use a
      // different class loader).
      sparkSession.sessionState
    }
  }

  def setSQLContext(sqlContext: SQLContext): Unit = {
    this.sqlContext = sqlContext
    this.sparkContext = sqlContext.sparkContext
  }

  /** Cleans up and shuts down the Spark SQL environments. */
  def stop(): Unit = {
    logDebug("Shutting down Spark SQL Environment")
    // Stop the SparkContext
    if (SparkSQLEnv.sparkContext != null) {
      sparkContext.stop()
      sparkContext = null
      sqlContext = null
    }
  }
}<|MERGE_RESOLUTION|>--- conflicted
+++ resolved
@@ -44,7 +44,6 @@
       sparkConf
         .setAppName(maybeAppName.getOrElse(s"SparkSQL::${Utils.localHostName()}"))
 
-<<<<<<< HEAD
       val builder = SparkSession.builder().config(sparkConf)
       val sparkSession = if (sparkConf.get(CATALOG_IMPLEMENTATION.key, "hive")
         .toLowerCase(Locale.ROOT) == "hive") {
@@ -57,12 +56,6 @@
       } else {
         builder.getOrCreate()
       }
-=======
-      val sparkSession = SparkSession
-        .builder
-        .config(sparkConf)
-        .getOrCreate()
->>>>>>> 1e05117d
       sparkContext = sparkSession.sparkContext
       sqlContext = sparkSession.sqlContext
 
